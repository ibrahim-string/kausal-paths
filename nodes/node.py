--- conflicted
+++ resolved
@@ -997,7 +997,6 @@
                     break
             else:
                 raise NodeError(self, "No connection to target node %s" % target_node.id)
-<<<<<<< HEAD
 
             for tag in edge.tags:
                 if tag == 'extend_values':
@@ -1011,7 +1010,7 @@
                 elif tag == 'complement':
                     if not res.get_unit(VALUE_COLUMN).is_compatible_with('dimensionless'):
                         raise NodeError(self, 'The unit of node %s must be compatible with dimensionless for taking complement' % self.id)
-                    if not self.quantity in ['fraction', 'probability']:
+                    if self.quantity not in ['fraction', 'probability']:
                         raise NodeError(self, 'The quantity of node %s must be fraction or probability for taking complement' % self.id)
                     res = res.ensure_unit(VALUE_COLUMN, unit='dimensionless')  # TODO CHECK
                     res = res.with_columns((pl.lit(1.0) - pl.col(VALUE_COLUMN)).alias(VALUE_COLUMN))
@@ -1030,25 +1029,6 @@
                     res = res.with_columns(pl.max_horizontal(VALUE_COLUMN, 0.0))
                 elif tag == 'make_nonpositive':
                     res = res.with_columns(pl.min_horizontal(VALUE_COLUMN, 0.0))
-=======
-            if 'extend_values' in edge.tags:
-                res = extend_last_historical_value_pl(res, self.get_end_year())
-            if 'arithmetic_inverse' in edge.tags:
-                res = res.multiply_quantity(VALUE_COLUMN, unit_registry('-1 * dimensionless'))
-            if 'geometric_inverse' in edge.tags:
-                res = res.divide_quantity(VALUE_COLUMN, unit_registry('1 * dimensionless'))
-            if 'complement' in edge.tags:
-                if not res.get_unit(VALUE_COLUMN).is_compatible_with('dimensionless'):
-                    raise NodeError(self, 'The unit of node %s must be compatible with dimensionless for taking complement' % self.id)
-                if self.quantity not in ['fraction', 'probability']:
-                    raise NodeError(self, 'The quantity of node %s must be fraction or probability for taking complement' % self.id)
-                res = res.ensure_unit(VALUE_COLUMN, unit='dimensionless')  # TODO CHECK
-                res = res.with_columns((pl.lit(1.0) - pl.col(VALUE_COLUMN)).alias(VALUE_COLUMN))
-            if 'difference' in edge.tags:
-                res = res.diff(VALUE_COLUMN)
-            if 'cumulative' in edge.tags:
-                res = res.cumulate(VALUE_COLUMN)
->>>>>>> 46109d8d
 
         return res
 
