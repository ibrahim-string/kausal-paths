--- conflicted
+++ resolved
@@ -381,19 +381,13 @@
             # __str__() of Unit is very slow, try another way
             hash_part('unit', hash_unit(self.unit))
 
-<<<<<<< HEAD
-        if self.dimensions:
+        if self.metrics:
             if self.dim_hash is None:
                 dim_hash = bytes()
-                for dim_id, dim in self.dimensions.items():
+                for dim_id, dim in self.metrics.items():
                     dim_hash += dim.calculate_hash(dim_id)
                 self.dim_hash = dim_hash
-            hash_part('dimensions', self.dim_hash)
-=======
-        if self.metrics:
-            for dim_id, dim in self.metrics.items():
-                hash_part('dim %s' % dim_id, dim.calculate_hash(dim_id))
->>>>>>> 83322fb2
+            hash_part('metrics', self.dim_hash)
 
         for node in self.input_nodes:
             hash_part('input %s' % node.id, node.calculate_hash(cache=cache))
@@ -442,15 +436,11 @@
         self.last_hash_time = perf_counter_ns()
         return ret
 
-<<<<<<< HEAD
-    def get_output(self, target_node: Node | None = None, dimension: str | None = None) -> pd.DataFrame:
+    def get_output(self, target_node: Node | None = None, metric: str | None = None) -> pd.DataFrame:
         pc = PerfCounter(
             '%s [%s.%s]' % (self.id, type(self).__module__, type(self).__name__),
             level=PerfCounter.Level.INFO if self.debug else PerfCounter.Level.DEBUG
         )
-=======
-    def get_output(self, target_node: Node | None = None, metric: str | None = None) -> pd.DataFrame:
->>>>>>> 83322fb2
         self.context.perf_context.node_start(self)
 
         node_hash = self.calculate_hash().hex()
