import pandas as pd
import polars as pl
from params import StringParameter, BoolParameter
from nodes.calc import extend_last_historical_value_pl
from nodes.constants import VALUE_COLUMN, YEAR_COLUMN, FORECAST_COLUMN, KNOWN_QUANTITIES
from nodes.simple import AdditiveNode
from nodes.exceptions import NodeError
from common import polars as ppl
from django.utils.translation import gettext_lazy as _


class DatasetNode(AdditiveNode):
    explanation = _("""This is a DatasetNode. It takes in a specifically formatted dataset and converts the relevant part into a node output.""")
    allowed_parameters = AdditiveNode.allowed_parameters + [
        StringParameter('gpc_sector', description = 'GPC Sector', is_customizable = False),   # FIXME To be removed, replaced by 'sector' below.
        StringParameter('sector', description = 'Sector', is_customizable = False),
        StringParameter('rename_dimensions', description='Rename incompatible dimensions', is_customizable=False)
    ]

    qlookup = {'price': 'currency',
               'energy_consumption': 'energy',
               'waste_disposal': 'mass',
               'amount': 'number',
               'exposureresponse': 'exposure_response',
               'case_cost': 'unit_price',
               'unit_cost': 'unit_price',
               'share': 'fraction'
               }

    # -----------------------------------------------------------------------------------
    def makeid(self, label: str):  # FIXME This and all other copies of makeid() functions should go to .calc.py.
        # Supported languages: Czech, Danish, English, Finnish, German, Latvian, Polish, Swedish
        idlookup = {'': ['.', ',', ':', '-', '(', ')'],
                    '_': [' '],
                    'and': ['&'],
                    'a': ['ä', 'å', 'ą', 'á', 'ā'],
                    'c': ['ć', 'č'],
                    'd': ['ď'],
                    'e': ['ę', 'é', 'ě', 'ē'],
                    'g': ['ģ'],
                    'i': ['í', 'ī'],
                    'k': ['ķ'],
                    'l': ['ł', 'ļ'],
                    'n': ['ń', 'ň', 'ņ'],
                    'o': ['ö', 'ø', 'ó'],
                    'r': ['ř'],
                    's': ['ś', 'š'],
                    't': ['ť'],
                    'u': ['ü', 'ú', 'ů', 'ū'],
                    'y': ['ý'],
                    'z': ['ź', 'ż', 'ž'],
                    'ae': ['æ'],
                    'ss': ['ß']}

        idtext = label.lower()
        if idtext[:5] == 'scope':
            idtext = idtext.replace(' ', '')

        for tochar in idlookup:
            for fromchar in idlookup[tochar]:
                idtext = idtext.replace(fromchar, tochar)

        return idtext

    def get_gpc_dataset(self) -> pd.DataFrame:
        sector = self.get_parameter_value('gpc_sector', required=False)
        if not sector:
            sector = self.get_parameter_value('sector', required=False)
        if not sector:
            raise NodeError(self, 'You must give either gpc_sector or sector parameter.')

        # Perform initial filtering of GPC dataset.
        df = self.get_input_dataset()
        df = df[df[VALUE_COLUMN].notnull()]
        quans = []
        for quan in df.index.get_level_values('Quantity'):
            quan = self.makeid(quan)
            if not quan in KNOWN_QUANTITIES:
                quan = self.qlookup[quan]
            quans.append(quan)
        df = df[(df.index.get_level_values('Sector') == sector) &
                [q == self.quantity for q in quans]]

        return df

    def implement_unit_col(self, df: pd.DataFrame) -> pd.DataFrame:
        unit = df['Unit'].unique()[0]
        df[VALUE_COLUMN] = df[VALUE_COLUMN].astype('pint[' + unit + ']')
        df = df.drop(columns = ['Unit'])
        return df

    def rename_dimensions(self, df: pd.DataFrame) -> pd.DataFrame:
        renams = self.get_parameter_value('rename_dimensions', required=False)
        if renams:
            for renam in renams.split(','):
                dimfrom, dimto = renam.split(':')
                nam = list(df.index.names)
                loc = nam.index(dimfrom)
                nam[loc] = dimto
                df.index.names = nam
        return df

    def convert_names_to_ids(self, df: pd.DataFrame, use_dims=True) -> pd.DataFrame:
        # Convert index level names from labels to IDs.
        dims = []
        for i in df.index.names:
            if i == YEAR_COLUMN:
                dims.append(i)
            else:
                dims.append(self.makeid(i))
        df.index = df.index.set_names(dims)

        # Convert levels within each index level from labels to IDs.
        dfi = df.index.to_frame(index = False)
        for col in list(set(dims) - {YEAR_COLUMN}):
            for cat in dfi[col].unique():
                dfi[col] = dfi[col].replace(cat, self.makeid(cat))
            if use_dims:
                dim = self.context.dimensions[col]
                dfi[col] = dim.series_to_ids(dfi[col])

        df.index = pd.MultiIndex.from_frame(dfi)
        return df

    def drop_unnecessary_levels(self, df: pd.DataFrame, droplist: list) -> pd.DataFrame:
        # Drop filter levels and empty dimension levels.
        if 'Description' in df.index.names:
            droplist.append('Description')
        for col in df.index.names:
            vals = df.index.get_level_values(col).unique().to_list()
            if vals == ['.']:
                droplist.append(col)
        df.index = df.index.droplevel(droplist)
        return df

    def add_missing_years(self, df: pd.DataFrame) -> ppl.PathsDataFrame:
        # Add forecast column if needed.
        if FORECAST_COLUMN not in df.columns:
            df[FORECAST_COLUMN] = False

        # Add missing years and interpolate missing values.
        df = ppl.from_pandas(df)
        df = df.paths.to_wide()

        yeardf = pd.DataFrame({YEAR_COLUMN: range(df[YEAR_COLUMN].min(), df[YEAR_COLUMN].max() + 1)})
        yeardf = yeardf.set_index([YEAR_COLUMN])
        yeardf = ppl.from_pandas(yeardf)

        df = df.paths.join_over_index(yeardf, how = 'outer')
        for col in list(set(df.columns) - set([YEAR_COLUMN, FORECAST_COLUMN])):
            df = df.with_columns(pl.col(col).interpolate())

        df = df.with_columns(pl.col(FORECAST_COLUMN).fill_null(strategy = 'forward'))

        df = df.paths.to_narrow()
        return df

    def add_and_multiply_input_nodes(self, df: ppl.PathsDataFrame) -> ppl.PathsDataFrame:
        # Add and multiply input nodes as tagged.
        na_nodes = self.get_input_nodes(tag = 'non_additive')
        input_nodes = [node for node in self.input_nodes if node not in na_nodes]

        df = self.add_nodes_pl(df, input_nodes)

        if len(na_nodes) > 0:  # FIXME Instead, develop a generic single dimensionless multiplier
            assert len(na_nodes) == 1 # Only one multiplier allowed.
            mult = na_nodes[0].get_output_pl(target_node = self)
            df = df.paths.join_over_index(mult, how = 'outer', index_from='union')

            df = (df.multiply_cols([VALUE_COLUMN, VALUE_COLUMN + '_right'], VALUE_COLUMN)  # FIXME Does not treat missing categories well
                  .drop(VALUE_COLUMN + '_right'))
        return df

    # -----------------------------------------------------------------------------------
    def compute(self) -> ppl.PathsDataFrame:
        df = self.get_gpc_dataset()
        df = self.drop_unnecessary_levels(df, droplist=['Sector', 'Quantity'])
        df = self.rename_dimensions(df)
        df = self.convert_names_to_ids(df)
        df = self.implement_unit_col(df)
        df = self.add_missing_years(df)
        df = extend_last_historical_value_pl(df, end_year=self.get_end_year())
        df = self.apply_multiplier(df, required=False, units=True)
        df = self.add_and_multiply_input_nodes(df)
        df = df.ensure_unit(VALUE_COLUMN, self.unit)
        return df

class DetailedDatasetNode(DatasetNode):
    allowed_parameters = DatasetNode.allowed_parameters + [
        StringParameter('action', description = 'Detailed action module', is_customizable = False)]

    def compute(self) -> ppl.PathsDataFrame:
        # Perform initial filtering of GPC dataset.
        df = self.get_input_dataset()

        df = df[df[VALUE_COLUMN].notnull()]
        df = df[(df.index.get_level_values('Sector') == self.get_parameter_value('sector')) &
                (df.index.get_level_values('Action') == self.get_parameter_value('action')) &
                (df.index.get_level_values('Node Name') == str(self.name).split(' ', 1)[1])]

        df = self.drop_unnecessary_levels(df, droplist=['Sector', 'Action', 'Node Name'])
        df = self.convert_names_to_ids(df)
        df = self.implement_unit_col(df)
        df = self.add_missing_years(df)
        df = self.rename_dimensions(df)  # FIXME Should we add add_and_multiply_input_nodes() and ensure_unit()?
        df = extend_last_historical_value_pl(df, end_year=self.get_end_year())

        return df


class DatasetRatioNode(DatasetNode):  # FIXME Use edge process instead?
    allowed_parameters = DatasetNode.allowed_parameters + [
        StringParameter('reference_category', description='Category to which all others are compared', is_customizable=False)]

    def compute(self) -> ppl.PathsDataFrame:
        df = self.get_gpc_dataset()
        df = self.drop_unnecessary_levels(df, droplist=['Sector', 'Quantity'])
        df = self.convert_names_to_ids(df)
        df = self.implement_unit_col(df)
        df = self.add_missing_years(df)
        df = self.rename_dimensions(df)  # FIXME Should we add add_and_multiply_input_nodes() and ensure_unit()?
        df = extend_last_historical_value_pl(df, end_year=self.get_end_year())

        col, cat = self.get_parameter_value('reference_category', required=True).split(':')
        reference = df.filter(pl.col(col).eq(cat)).drop(col)
        df = df.paths.join_over_index(reference)
        df = df.divide_cols([VALUE_COLUMN, VALUE_COLUMN + '_right'], VALUE_COLUMN).drop(VALUE_COLUMN + '_right')

        return df

<<<<<<< HEAD

class CorrectionNode(DatasetNode):  # FIXME Separate correction into another node?
=======
class CorrectionNode(DatasetNode):
>>>>>>> 46109d8d
    allowed_parameters = DatasetNode.allowed_parameters + [
        BoolParameter('do_correction', description = 'Should the values be corrected?')
    ]
    def compute(self):
        df = super().compute()

        do_correction = self.get_parameter_value('do_correction', required=True)

        if not do_correction:
            df = df.with_columns(pl.col(VALUE_COLUMN) * pl.lit(0) + pl.lit(1.0))

        # FIXME Should this code be in the DatasetNode instead?
        inventory_only = self.get_parameter_value('inventory_only', required=False)
        if inventory_only is not None:
            if inventory_only:
                df = df.filter(pl.col(FORECAST_COLUMN) == False)
            else:
                df = extend_last_historical_value_pl(df, self.get_end_year())

        return df<|MERGE_RESOLUTION|>--- conflicted
+++ resolved
@@ -228,12 +228,8 @@
 
         return df
 
-<<<<<<< HEAD
 
 class CorrectionNode(DatasetNode):  # FIXME Separate correction into another node?
-=======
-class CorrectionNode(DatasetNode):
->>>>>>> 46109d8d
     allowed_parameters = DatasetNode.allowed_parameters + [
         BoolParameter('do_correction', description = 'Should the values be corrected?')
     ]
