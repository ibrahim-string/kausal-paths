--- conflicted
+++ resolved
@@ -37,22 +37,11 @@
     quantity = 'ingestion'
     scaled = False
 
-<<<<<<< HEAD
-    def compute(self):
-
-        if len(self.input_nodes) != 1:
-            raise NodeError(self, "Must receive exactly one input")
-
-        input_node = self.input_nodes[0]
-        beta = unit_registry(self.get_parameter_value('exposure_response_param1'))
-        threshold = unit_registry(self.get_parameter_value('exposure_response_param2'))
-=======
     def compute(self, context: Context):
         consumption = self.prepare_ovariable(context, 'ingestion')
         concentration = self.prepare_ovariable(context, 'mass_concentration')
 
         exposure = concentration * consumption
->>>>>>> 86ae48f0
 
         return self.clean_computing(exposure)
 
@@ -62,13 +51,9 @@
     # All ovariables must have contents calculated.
     # FIXME Is this a sensible thing to do, as then the units and dimensions may differ within node?
 
-<<<<<<< HEAD
-        df = input_node.get_output()
-=======
     def scale_exposure(self, erf, bw):
         if 'er_function' in self.content.index.names:
             return self
->>>>>>> 86ae48f0
 
         out = copy.deepcopy(erf)
         out.content[VALUE_COLUMN] = out.content[VALUE_COLUMN].pint.m
@@ -121,23 +106,9 @@
                 continue
             df[col] *= multiplier
 
-<<<<<<< HEAD
-        fill_gaps = self.get_parameter_value('fill_gaps_using_input_dataset', required=False)
-        if fill_gaps:
-            df = self.fill_gaps_using_input_dataset(df)
-        replace_output = self.get_parameter_value('replace_output_using_input_dataset', required=False)
-        if replace_output:
-            df = self.replace_output_using_input_dataset(df)
-        if self.debug:
-            print('%s: Output:' % self.id)
-            self.print_pint_df(df)
-
-        df[FORECAST_COLUMN] = df[FORECAST_COLUMN].astype(bool)
-=======
         replace_output = self.get_parameter_value('replace_output_using_input_dataset', required=False)
         if replace_output:
             df = self.replace_output_using_input_dataset(context, df)
->>>>>>> 86ae48f0
 
         return df
 
@@ -145,9 +116,6 @@
 class ExposureResponseFunction(Ovariable):
     quantity = 'exposure-response'
 
-<<<<<<< HEAD
-    def compute(self):
-=======
     def compute(self, context: Context):
         df = pd.DataFrame([
             ['None', 'cardiovascular disease', 'RR', 'param1', False, 200],
@@ -160,24 +128,12 @@
             ['None', 'cancer', 'UR', 'param2', False, 0.2]],
             columns=['scaling', 'Response', 'er_function', 'observation', FORECAST_COLUMN, VALUE_COLUMN]
         ).set_index(['er_function', 'observation', 'scaling', 'Response'])
->>>>>>> 86ae48f0
 
         return self.clean_computing(df)
 
-<<<<<<< HEAD
-        n1, n2 = self.input_nodes
-        output_unit = n1.unit * n2.unit
-        if not self.is_compatible_unit(output_unit, self.unit):
-            raise NodeError(self, "Inputs must in a unit compatible with '%s'" % self.unit)
-
-        df1 = n1.get_output()
-        df2 = n2.get_output()
-        df = df1.copy()
-=======
 # Relative risk (RR) is the risk of an exposed individual compared with a counterfactual
 # unexposed individual using the modelled exposures
 
->>>>>>> 86ae48f0
 
 class RelativeRisk(Ovariable):
     quantity = 'ratio'
