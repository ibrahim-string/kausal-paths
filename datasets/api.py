--- conflicted
+++ resolved
@@ -116,11 +116,7 @@
 
 
 class DatasetSerializer(serializers.ModelSerializer):
-<<<<<<< HEAD
-    table = DatasetTableSerializer(required=False)
-=======
     table = DatasetTableSerializer(required=False, allow_null=True)
->>>>>>> e58b588e
     metrics = DatasetMetricSerializer(many=True)
     dimensions = InstanceRelatedField(many=True, queryset=Dimension.objects.all())
 
