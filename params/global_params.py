--- conflicted
+++ resolved
@@ -117,7 +117,11 @@
     value = False
 
 
-<<<<<<< HEAD
+class ScenarioName(StringParameter):
+    name = _('Scanario name')
+    id = 'scenario_name'
+
+
 class EmissionsWeight(NumberParameter):
     name = _('Weight for emission impacts in value profiles')
     id = 'emissions_weight'
@@ -145,9 +149,4 @@
 
 class ImpactThreshold(NumberParameter):
     name = _('Threshold for sum of weighted impacts in value profiles')
-    id = 'impact_threshold'
-=======
-class ScenarioName(StringParameter):
-    name = _('Scanario name')
-    id = 'scenario_name'
->>>>>>> fd687a08
+    id = 'impact_threshold'